--- conflicted
+++ resolved
@@ -12,73 +12,38 @@
 	ThisUpdateLimit = "96h" // 4 days
 )
 
-<<<<<<< HEAD
 type lintstruct struct {
-	info string
-=======
-type lint struct {
-	info   string
->>>>>>> 64c1a5e9
-	source string
-	exec   func(resp *ocsp.Response) error
-}
-
-<<<<<<< HEAD
-var Lints = []lintstruct{
-=======
-type verification struct {
 	info   string
 	source string
 	exec   func(resp *ocsp.Response) error
 }
 
-var lints = []lint{
->>>>>>> 64c1a5e9
+var Lints = []lintstruct{
 	{
 		"Check that response producedAt date is no more than " + ProducedAtLimit + " in the past",
 		"Apple Lint 03",
-<<<<<<< HEAD
 		LintProducedAtDate,
-=======
-		lintProducedAtDate,
->>>>>>> 64c1a5e9
 	},
 	{
 		"Check that response thisUpdate date is no more than " + ThisUpdateLimit + " in the past",
 		"Apple Lint 03",
-<<<<<<< HEAD
 		LintThisUpdateDate,
 	},
 }
 
 func LintProducedAtDate(resp *ocsp.Response) error {
-=======
-		lintThisUpdateDate,
-	},
-}
-
-func lintProducedAtDate(resp *ocsp.Response) error {
->>>>>>> 64c1a5e9
 	limit, err := time.ParseDuration(ProducedAtLimit)
 	if err != nil {
 		return err
 	}
-<<<<<<< HEAD
+  
 	if time.Since(resp.ProducedAt) >  limit {
 		return errors.New("OCSP Response producedAt date is more than " + ProducedAtLimit + " in the past")
-=======
-	if time.Since(resp.ProducedAt) > limit {
-		return errors.New("OCSP Response producedAt date is more than 4 days in the past")
->>>>>>> 64c1a5e9
 	}
 	return nil
 }
 
-<<<<<<< HEAD
 func LintThisUpdateDate(resp *ocsp.Response) error {
-=======
-func lintThisUpdateDate(resp *ocsp.Response) error {
->>>>>>> 64c1a5e9
 	limit, err := time.ParseDuration(ThisUpdateLimit)
 	if err != nil {
 		return err
